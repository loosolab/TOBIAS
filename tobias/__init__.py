<<<<<<< HEAD
__version__ = "0.11.5-b"
=======
__version__ = "0.11.7"
>>>>>>> c6659fa0
<|MERGE_RESOLUTION|>--- conflicted
+++ resolved
@@ -1,5 +1 @@
-<<<<<<< HEAD
-__version__ = "0.11.5-b"
-=======
-__version__ = "0.11.7"
->>>>>>> c6659fa0
+__version__ = "0.11.8-b"